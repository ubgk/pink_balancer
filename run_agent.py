#!/usr/bin/env python3
# -*- coding: utf-8 -*-
#
# SPDX-License-Identifier: Apache-2.0
# Copyright 2022 Stéphane Caron
# Copyright 2023 Inria

import argparse
import socket
import traceback
from math import pi
from pathlib import Path

import gin
import yaml
from loop_rate_limiters import RateLimiter
<<<<<<< HEAD
from scipy.spatial.transform import Rotation

from pink_balancer import WholeBodyController
=======
>>>>>>> a27dcdca
from upkie.exceptions import FallDetected
from upkie.spine import SpineInterface
from upkie.utils.raspi import configure_agent_process, on_raspi
from upkie.utils.spdlog import logging
<<<<<<< HEAD
=======

from pink_balancer import WholeBodyController
>>>>>>> a27dcdca


def get_vertical_force(
    step: int,
    start: int = 200,
    lift_steps: int = 200,
    delta: float = 0.1,
    hold_steps: int = 400,
) -> float:
    """Get the vertical force to apply to the robot."""
    lift: float = 0.0  # 0 = no force, 1 => apply -mg
    if step < start:
        lift = 0.0
    elif step - start < lift_steps // 2:
        lift = 1.0 + delta
    elif step - start < lift_steps:
        lift = 1.0 - delta
    elif step - start - lift_steps < hold_steps:
        lift = 1.0
    else:
        lift = 0.0
    mass = 5.34  # approximative, in [kg]
    return lift * mass * 9.81  # in [N]


def parse_command_line_arguments() -> argparse.Namespace:
    """Parse command line arguments.

    Returns:
        Command-line arguments.
    """
    parser = argparse.ArgumentParser(description=__doc__)
    parser.add_argument(
        "-c",
        "--config",
        metavar="config",
        help="Additional agent configuration to apply",
        type=str,
    )
    parser.add_argument(
        "--visualize",
        help="Publish robot visualization to MeshCat for debugging",
        default=False,
        action="store_true",
    )
    parser.add_argument(
        "--levitate",
        help="Levitate the robot by applying a vertical force",
        default=False,
        action="store_true",
    )
    parser.add_argument(
        "--forward",
        help="Make robot go forward",
        default=True,
        action="store_true",
    )
    return parser.parse_args()


def run(
    spine: SpineInterface,
    spine_config: dict,
    controller: WholeBodyController,
    frequency: float = 200.0,
    levitate: bool = False,
    forward: bool = False,
) -> None:
    """Read observations and send actions to the spine.

    Args:
        spine: Interface to the spine.
        spine_config: Spine configuration dictionary.
        controller: Whole-body controller.
        frequency: Control frequency in Hz.
        levitate: Levitate the robot by applying a vertical force.
    """
    dt = 1.0 / frequency
    rate = RateLimiter(frequency, "controller")

    if levitate:
        torso_force_in_world = [0.0, 0.0, 0.0]
        bullet_action = {
            "external_forces": {
                "torso": {
                    "force": torso_force_in_world,
                    "local": False,
                }
            }
        }

    spine.start(spine_config)

    step: int = 0
    observation = spine.get_observation()  # pre-reset observation

<<<<<<< HEAD
    observation["joystick"] = {""}

    
=======
>>>>>>> a27dcdca
    while True:
        observation = spine.get_observation()

        if forward: 
            controller.height_controller.target_height = 0.05 # max_crouch_height: 0.08
            controller.wheel_controller.target_ground_velocity = 0.3

            # Simple P-controller to make sure we are always
            # facing the stairs (which corresponds to a 0-yaw value)
            current_orientation = observation["imu"]["orientation"]
            current_yaw = Rotation.from_quat(current_orientation).as_euler("xyz")[0] * 180 / pi
            print(f"current_yaw: {current_yaw.round(1)}")
            target_yaw = 0.0
            controller.wheel_controller.target_yaw_velocity = - 0.1 * (
                target_yaw - current_yaw
            )

        if step % 1000 and levitate:
            observation["joystick"] = {"cross_button": True} # trigger reset

        action = controller.cycle(observation, dt)

        if levitate:
            torso_force_in_world[2] = get_vertical_force(step % 1000)
            action["bullet"] = bullet_action

        spine.set_action(action)
        step += 1
        rate.sleep()


if __name__ == "__main__":
    args = parse_command_line_arguments()

    # Agent configuration
    hostname = socket.gethostname()
    config_dir = Path(__file__).parent / "config"
    gin.parse_config_file(config_dir / "base.gin")
    host_config = config_dir / f"{hostname}.gin"
    if host_config.exists():
        gin.parse_config_file(host_config)
    if args.config is not None:
        gin.parse_config_file(config_dir / f"{args.config}.gin")

    # On Raspberry Pi, configure the process to run on a separate CPU core
    if on_raspi():
        configure_agent_process()

    with open(config_dir / "spine.yaml", "r") as file:
        spine_config = yaml.safe_load(file)

    controller = WholeBodyController(visualize=args.visualize)
    wheel_radius = controller.wheel_controller.wheel_radius
    wheel_odometry_config = spine_config["wheel_odometry"]
    wheel_odometry_config["signed_radius"]["left_wheel"] = +wheel_radius
    wheel_odometry_config["signed_radius"]["right_wheel"] = -wheel_radius
    spine = SpineInterface(retries=10)

    keep_trying = True
    while keep_trying:
        keep_trying = False
        try:
            run(spine, spine_config, controller, levitate=args.levitate, forward=args.forward)
        except KeyboardInterrupt:
            logging.info("Caught a keyboard interrupt")
        except FallDetected:
            logging.error("Fall detected, resetting the spine!")
            spine.stop()
            controller = WholeBodyController(visualize=args.visualize)
            spine = SpineInterface(retries=10)
            keep_trying = True
        except Exception:
            logging.error("Controller raised an exception!")
            print("")
            traceback.print_exc()
            print("")

    logging.info("Stopping the spine...")
    try:
        spine.stop()
    except Exception:
        logging.error("Error while stopping the spine!")
        print("")
        traceback.print_exc()
        print("")<|MERGE_RESOLUTION|>--- conflicted
+++ resolved
@@ -13,22 +13,16 @@
 
 import gin
 import yaml
+
 from loop_rate_limiters import RateLimiter
-<<<<<<< HEAD
 from scipy.spatial.transform import Rotation
 
-from pink_balancer import WholeBodyController
-=======
->>>>>>> a27dcdca
 from upkie.exceptions import FallDetected
 from upkie.spine import SpineInterface
 from upkie.utils.raspi import configure_agent_process, on_raspi
 from upkie.utils.spdlog import logging
-<<<<<<< HEAD
-=======
 
 from pink_balancer import WholeBodyController
->>>>>>> a27dcdca
 
 
 def get_vertical_force(
@@ -125,12 +119,9 @@
     step: int = 0
     observation = spine.get_observation()  # pre-reset observation
 
-<<<<<<< HEAD
     observation["joystick"] = {""}
 
     
-=======
->>>>>>> a27dcdca
     while True:
         observation = spine.get_observation()
 
